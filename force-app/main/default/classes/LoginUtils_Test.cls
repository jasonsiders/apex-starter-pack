--- conflicted
+++ resolved
@@ -39,11 +39,7 @@
 
 	@IsTest
 	static void shouldRetrieveActiveAuthSessionsForAUser() {
-<<<<<<< HEAD
 		// There should be at least one auth session for the current user
-=======
-		// Excluding package context, there should be at least one auth session for the current user
->>>>>>> 3d56723e
 		User me = new User(Id = UserInfo.getUserId());
 		List<AuthSession> mySessions = LoginUtils.getActiveSessions(me);
 		if (LoginUtils_Test.outsidePackageContext()) {
@@ -55,22 +51,11 @@
 	static void shouldDetermineIfLoggedIn() {
 		DB.setDmlEngine(new DmlMock());
 		User me = (User) DB.Soql.newQuery(User.SObjectType)
-<<<<<<< HEAD
 			?.selectAll()
 			?.whereCriteria(new Filter(User.Id, Filter.EQUALS, UserInfo.getUserId()))
 			?.run()[0];
 		// The current user should always be logged in
 		System.assertEquals(true, LoginUtils.userIsLoggedIn(me), 'Current user is not logged in: ' + JSON.serialize(me));
-=======
-			?.selectFields(User.Name)
-			?.whereCriteria(new Filter(User.Id, Filter.EQUALS, UserInfo.getUserId()))
-			?.run()[0];
-		Boolean isLoggedIn = LoginUtils.userIsLoggedIn(me);
-		if (LoginUtils_Test.outsidePackageContext()) {
-			// Excluding packaging context, the current user will always be logged in
-			System.assertEquals(true, isLoggedIn, me?.Name + ' user is not logged in');
-		}
->>>>>>> 3d56723e
 		// A fake user should never be logged in
 		User mockUser = new User();
 		DB.Dml.doInsert(mockUser);
