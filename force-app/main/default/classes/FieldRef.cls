public class FieldRef implements Mappable {
    public String soqlReference { get; private set; }
    public SObjectRef rootSObjectType { get; private set; }
    public List<FieldRef> relationshipFields = new List<FieldRef>();
    public SObjectRef destinationSObjectType { get; private set; }
    private String destinationFieldName;
    transient SObjectField destinationField {
        // Note: SObjectFields aren't serializable; use a getter to manually reconstruct if null
        get {
            if (this.destinationField == null) {
                this.destinationField = SchemaUtils.getSObjectField(
                    this.destinationSObjectType?.toSchemaType(),
                    this.destinationFieldName
                ); 
            }
            return this.destinationField;
        }
        private set;
    }
    
    public FieldRef(SObjectField field) {
        // When given a single SObjectField, the root and destination are the same
        this.setDestinationDetails(field); 
        this.rootSObjectType = this.destinationSObjectType; 
        this.soqlReference = this.destinationFieldName;
    }

    public FieldRef(List<SObjectField> fieldChain) {
        // To be used for a chain of related fields from a source SObjectType
        // ex., [Case.ContactId, Contact.AccountId, Account.OwnerId] => "Case.Contact.Account.OwnerId"
        this.soqlReference = SchemaUtils.getSoqlReference(fieldChain); 
        SObjectField firstField = (SObjectField) CollectionUtils.getIndexOf(fieldChain, 0);
        this.rootSObjectType = new SObjectRef(firstField); 
        Integer maxIndex = CollectionUtils.getMaxIndex(fieldChain);
        SObjectField lastField = (SObjectField) CollectionUtils.getIndexOf(fieldChain, maxIndex);
        this.setDestinationDetails(lastField);
        fieldChain.remove(maxIndex);
        for (SObjectField relField : fieldChain) {
            FieldRef relReference = new FieldRef(relField);
            this.relationshipFields.add(relReference);
        }
    }

    public Object getValue(SObject record) {
        for (FieldRef relationshipField : this.relationshipFields) {
            record = relationshipField?.getLookupValue(record); 
        }
        return record?.get(this.destinationField);
    }

    public SObject getLookupValue(SObject record) {
        return record?.getSObject(this.destinationField); 
    }

    public SObjectField toSchemaType() {
        return this.destinationField;
    }

    public override String toString() {
        return this.soqlReference;
    }

    public String getFullName() {
        return String.valueOf(this.rootSObjectType) + '.' + this.toString(); 
    }
    
    private void setDestinationDetails(SObjectField field) {
        this.destinationField = field; 
        this.destinationFieldName = String.valueOf(field);
        this.destinationSObjectType = new SObjectRef(field); 
    }

    // **** MAPPABLE **** // 
    public Boolean equals(Object obj) {
        // Any FieldReferences with the same root object and SOQL reference can be considered equal
        FieldRef otherRef = (obj instanceOf FieldRef) ? (FieldRef) obj : null;
        return (
            otherRef?.rootSObjectType == this.rootSObjectType && 
            otherRef?.toString() == this.toString()
        );
    }

    public Integer hashCode() {
<<<<<<< HEAD
        return System.hashCode(this.toString()); 
=======
        return System.hashCode(this.getFullName()); 
>>>>>>> 0ea9ce3a
    }
}<|MERGE_RESOLUTION|>--- conflicted
+++ resolved
@@ -81,10 +81,6 @@
     }
 
     public Integer hashCode() {
-<<<<<<< HEAD
-        return System.hashCode(this.toString()); 
-=======
         return System.hashCode(this.getFullName()); 
->>>>>>> 0ea9ce3a
     }
 }